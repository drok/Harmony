--- conflicted
+++ resolved
@@ -23,11 +23,7 @@
 			// or buffered:
 			FileLog.LogBuffered("A");
 			FileLog.LogBuffered("B");
-<<<<<<< HEAD
-			FileLog.FlushBuffer(); // don't forget to flush
-=======
 			FileLog.FlushBuffer(); /* don't forget to flush */
->>>>>>> 8f0ee8a5
 			// </log>
 
 			// <patch_annotation>

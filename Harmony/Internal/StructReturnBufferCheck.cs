using MonoMod.Utils;
using System;
using System.Collections.Generic;
using System.Reflection;
using System.Reflection.Emit;
using System.Runtime.CompilerServices;

namespace HarmonyLib
{
	// A test for "Return buffers" in https://github.com/dotnet/coreclr/blob/master/Documentation/botr/clr-abi.md

	internal class Sandbox
	{
		internal static bool hasStructReturnBuffer_Net;
		internal static bool hasStructReturnBuffer_Mono;
		internal static readonly IntPtr magicValue = (IntPtr)0x12345678;

		internal struct SomeStruct_Net
		{
#pragma warning disable CS0169
			readonly byte b1;
			readonly byte b2;
			readonly byte b3;
#pragma warning restore CS0169
		}

		internal struct SomeStruct_Mono
		{
#pragma warning disable CS0169
			readonly byte b1;
			readonly byte b2;
			readonly byte b3;
			readonly byte b4;
#pragma warning restore CS0169
		}

		[MethodImpl(MethodImplOptions.NoInlining)]
		internal SomeStruct_Net GetStruct_Net(IntPtr x, IntPtr y)
		{
			_ = x;
			_ = y;
			throw new Exception("This method should've been detoured!");
		}

		[MethodImpl(MethodImplOptions.NoInlining)]
		internal SomeStruct_Mono GetStruct_Mono(IntPtr x, IntPtr y)
		{
			_ = x;
			_ = y;
			throw new Exception("This method should've been detoured!");
		}

		internal static void GetStructReplacement_Net(Sandbox self, IntPtr ptr, IntPtr a, IntPtr b)
		{
			_ = self;
			_ = ptr;

			// Normal argument order:
			// this, a, b

			// If we have a native return buffer pointer, the order is:
			// this, ptr, a, b

			hasStructReturnBuffer_Net = a == magicValue && b == magicValue;
		}

		internal static void GetStructReplacement_Mono(Sandbox self, IntPtr ptr, IntPtr a, IntPtr b)
		{
			_ = self;
			_ = ptr;

			// Normal argument order:
			// this, a, b

			// If we have a native return buffer pointer, the order is:
			// this, ptr, a, b

			hasStructReturnBuffer_Mono = a == magicValue && b == magicValue;
		}
	}

	internal class StructReturnBuffer
	{
		static readonly Dictionary<Type, int> sizes = new Dictionary<Type, int>();

		static int SizeOf(Type type)
		{
			lock (sizes)
			{
				if (sizes.TryGetValue(type, out var size))
					return size;
				size = type.GetManagedSize();
				sizes.Add(type, size);
				return size;
			}
		}

		static readonly HashSet<int> specialSizes = new HashSet<int> { 1, 2, 4, 8 };
		internal static bool NeedsFix(MethodBase method)
		{
			var returnType = AccessTools.GetReturnedType(method);
<<<<<<< HEAD
			if (AccessTools.IsStruct(returnType) == false) return false;
			if (AccessTools.IsMonoRuntime == false && method.IsStatic) return false;
			if (AccessTools.IsMonoRuntime == true && !method.IsStatic) return false;
=======
			if (AccessTools.IsStruct(returnType) is false) return false;
			if (AccessTools.IsMonoRuntime is false && method.IsStatic) return false;
>>>>>>> 862742ca

			var size = SizeOf(returnType);
			if (specialSizes.Contains(size))
				return false;
			return HasStructReturnBuffer();
		}

		internal static bool hasTestResult_Mono;
		static readonly object hasTestResult_Mono_lock = new object();
		internal static bool hasTestResult_Net;
		static readonly object hasTestResult_Net_lock = new object();
		static bool HasStructReturnBuffer()
		{
			if (AccessTools.IsMonoRuntime)
			{
				lock (hasTestResult_Mono_lock)
				{
					if (hasTestResult_Mono is false)
					{
						Sandbox.hasStructReturnBuffer_Mono = false;
						var self = new StructReturnBuffer();
						var original = AccessTools.DeclaredMethod(typeof(Sandbox), nameof(Sandbox.GetStruct_Mono));
						var replacement = AccessTools.DeclaredMethod(typeof(Sandbox), nameof(Sandbox.GetStructReplacement_Mono));
						_ = Memory.DetourMethod(original, replacement);
						_ = new Sandbox().GetStruct_Mono(Sandbox.magicValue, Sandbox.magicValue);
						hasTestResult_Mono = true;
					}
				}
				return Sandbox.hasStructReturnBuffer_Mono;
			}

			lock (hasTestResult_Net_lock)
			{
				if (hasTestResult_Net is false)
				{
					Sandbox.hasStructReturnBuffer_Net = false;
					var self = new StructReturnBuffer();
					var original = AccessTools.DeclaredMethod(typeof(Sandbox), nameof(Sandbox.GetStruct_Net));
					var replacement = AccessTools.DeclaredMethod(typeof(Sandbox), nameof(Sandbox.GetStructReplacement_Net));
					_ = Memory.DetourMethod(original, replacement);
					_ = new Sandbox().GetStruct_Net(Sandbox.magicValue, Sandbox.magicValue);
					hasTestResult_Net = true;
				}
			}
			return Sandbox.hasStructReturnBuffer_Net;
		}

		internal static void ResetCaches() // used in testing
		{
			lock (sizes) sizes.Clear();
			lock (hasTestResult_Mono_lock) hasTestResult_Mono = false;
			lock (hasTestResult_Net_lock) hasTestResult_Net = false;
		}

		internal static void ArgumentShifter(List<CodeInstruction> instructions, bool shiftArgZero)
		{
			// Non-static methods:
			//
			//        insert
			//          |
			//          V
			// THIS , IntPtr , arg0 , arg1 , arg2 ...
			//
			// So we make space at index 1 by moving all Ldarg_[n] to Ldarg_[n+1]
			// except Ldarg_0 which stays at positon #0

			// Static methods:
			//
			//  insert
			//    |
			//    V
			// +IntPtr , arg0 , arg1 , arg2 ...
			//
			// So we make space at index 0 by moving all Ldarg_[n] to Ldarg_[n+1]

			foreach (var instruction in instructions)
			{
				if (instruction.opcode == OpCodes.Ldarg_3)
				{
					instruction.opcode = OpCodes.Ldarg;
					instruction.operand = 4;
					continue;
				}

				if (instruction.opcode == OpCodes.Ldarg_2)
				{
					instruction.opcode = OpCodes.Ldarg_3;
					continue;
				}

				if (instruction.opcode == OpCodes.Ldarg_1)
				{
					instruction.opcode = OpCodes.Ldarg_2;
					continue;
				}

				if (shiftArgZero && instruction.opcode == OpCodes.Ldarg_0)
				{
					instruction.opcode = OpCodes.Ldarg_1;
					continue;
				}

				if (instruction.opcode == OpCodes.Ldarg
					|| instruction.opcode == OpCodes.Ldarg_S
					|| instruction.opcode == OpCodes.Ldarga
					|| instruction.opcode == OpCodes.Ldarga_S
					|| instruction.opcode == OpCodes.Starg
					|| instruction.opcode == OpCodes.Starg_S)
				{
					var n = Convert.ToInt16(instruction.operand);
					if (n > 0 || shiftArgZero)
					{
						instruction.operand = n + 1;
						continue;
					}
				}
			}
		}
	}
}<|MERGE_RESOLUTION|>--- conflicted
+++ resolved
@@ -99,14 +99,9 @@
 		internal static bool NeedsFix(MethodBase method)
 		{
 			var returnType = AccessTools.GetReturnedType(method);
-<<<<<<< HEAD
-			if (AccessTools.IsStruct(returnType) == false) return false;
-			if (AccessTools.IsMonoRuntime == false && method.IsStatic) return false;
-			if (AccessTools.IsMonoRuntime == true && !method.IsStatic) return false;
-=======
 			if (AccessTools.IsStruct(returnType) is false) return false;
 			if (AccessTools.IsMonoRuntime is false && method.IsStatic) return false;
->>>>>>> 862742ca
+			if (AccessTools.IsMonoRuntime && method.IsStatic is false) return false;
 
 			var size = SizeOf(returnType);
 			if (specialSizes.Contains(size))

--- conflicted
+++ resolved
@@ -358,17 +358,9 @@
 							break;
 
 						default:
-<<<<<<< HEAD
-							if (operand == null) throw new Exception("Wrong null argument: " + codeInstruction);
-							if (Harmony.DEBUG) FileLog.LogBuffered(Emitter.CodePos(generator) + code + " " + Emitter.FormatArgument(operand));
+							if (operand == null) throw new Exception($"Wrong null argument: {codeInstruction}");
+							if (Harmony.DEBUG) FileLog.LogBuffered($"{Emitter.CodePos(generator)}{code} {Emitter.FormatArgument(operand)}");
 							_ = generator.DynEmit(code, operand);
-=======
-							if (operand == null) throw new Exception($"Wrong null argument: {codeInstruction}");
-							var emitMethod = EmitMethodForType(operand.GetType());
-							if (emitMethod == null) throw new Exception($"Unknown Emit argument type {operand.GetType()} in {codeInstruction}");
-							if (Harmony.DEBUG) FileLog.LogBuffered($"{Emitter.CodePos(generator)}{code} {Emitter.FormatArgument(operand)}");
-							_ = emitMethod.Invoke(generator, new object[] { code, operand });
->>>>>>> 798915f9
 							break;
 					}
 				}

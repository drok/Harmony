--- conflicted
+++ resolved
@@ -8,42 +8,7 @@
 	[TestFixture]
 	public class TestTraverse_Methods
 	{
-<<<<<<< HEAD
-		[Ignore("Skip failed test")]
 		[Test]
-		public void Traverse_Missing_Method()
-		{
-			var instance = new TraverseMethods_Instance();
-			var trv = Traverse.Create(instance);
-
-			string methodSig1 = "";
-			try
-			{
-				trv.Method("FooBar", new object[] { "hello", 123 });
-			}
-			catch (MissingMethodException e)
-			{
-				methodSig1 = e.Message;
-			}
-			Assert.AreEqual("FooBar(System.String, System.Int32)", methodSig1);
-
-			string methodSig2 = "";
-			try
-			{
-				var types = new Type[] { typeof(string), typeof(int) };
-				trv.Method("FooBar", types, new object[] { "hello", 123 });
-			}
-			catch (MissingMethodException e)
-			{
-				methodSig2 = e.Message;
-			}
-			Assert.AreEqual("FooBar(System.String, System.Int32)", methodSig2);
-		}
-
-		[Test]
-=======
-		[TestMethod]
->>>>>>> cc8076a3
 		public void Traverse_Method_Instance()
 		{
 			var instance = new TraverseMethods_Instance();
